--- conflicted
+++ resolved
@@ -65,10 +65,6 @@
         /// <returns>A new brokerage instance</returns>
         public IBrokerage CreateBrokerage(LiveNodePacket job, IAlgorithm algorithm)
         {
-            // launch the IB gateway
-            InteractiveBrokersGatewayRunner.Start("");
-
-<<<<<<< HEAD
             var errors = new List<string>();
 
             // read values from the brokerage datas
@@ -82,11 +78,11 @@
                 // if we had errors then we can't create the instance
                 throw new Exception(string.Join(Environment.NewLine, errors));
             }
+            
+            // launch the IB gateway
+            InteractiveBrokersGatewayRunner.Start(account);
 
             return new InteractiveBrokersBrokerage(algorithm.Transactions, account, host, port, agentDescription);
-=======
-            return new InteractiveBrokersBrokerage(algorithm.Transactions, "");
->>>>>>> 3a2e7705
         }
 
         /// <summary>
